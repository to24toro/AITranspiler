--- conflicted
+++ resolved
@@ -350,17 +350,8 @@
     "    shutil.rmtree(logdir)\n",
     "summary_writer = tf.summary.create_file_writer(str(logdir))\n",
     "\n",
-<<<<<<< HEAD
     "game = Game(qubits, config)\n",
     "network = ResNet(action_space=len(game.coupling_map), config=config)\n",
-=======
-    "game.initialize_game()  # Initialize game variables\n",
-    "\n",
-    "network = ResNet(action_space=game.ACTION_SPACE)\n",
-    "network.load_weights(f\"checkpoints/network6_{index}_400.weights.h5\")\n",
-    "dummy_state = game.encode_state(game.get_initial_state())\n",
-    "network.predict(dummy_state)\n",
->>>>>>> d8c17193
     "\n",
     "dummy_state = encode_state(game.state, qubits)\n",
     "network.predict(encode_state(game.state, qubits))\n",
@@ -386,13 +377,7 @@
     "        value_loss_weight = 1\n",
     "        policy_loss_weight = 1\n",
     "        for i in tqdm(range(num_iters)):\n",
-<<<<<<< HEAD
     "            states, mcts_policy, rewards = replay.get_minibatch(batch_size=batch_size)\n",
-=======
-    "            states, mcts_policy, rewards = replay.get_minibatch(\n",
-    "                batch_size=batch_size\n",
-    "            )\n",
->>>>>>> d8c17193
     "            with tf.GradientTape() as tape:\n",
     "                p_pred, v_pred = network(states, training=True)\n",
     "                value_loss = tf.square(rewards - v_pred)\n",
@@ -419,7 +404,6 @@
     "        current_weights = network.get_weights()\n",
     "\n",
     "    if n % save_period == 0:\n",
-<<<<<<< HEAD
     "        network.save(f\"checkpoints/network{qubits}_{index}_{n}\", save_format=\"tf\")\n",
     "        network.save_weights(f\"checkpoints/network{qubits}_{index}_{n}.weights.h5\")\n",
     "        print(\"-\" * 50)\n",
@@ -429,11 +413,6 @@
     "            f\"Episode {n}: SWAP depth is {np.mean(depth)}, SWAP count is {np.mean(count)}\"\n",
     "        )\n",
     "        print(\"-\" * 50)"
-=======
-    "        network.save(f\"checkpoints/network6_{index}_{n}.keras\")\n",
-    "        network.save_weights(f\"checkpoints/network6_{index}_{n}.weights.h5\")\n",
-    "        print(\"-\" * 50)\n"
->>>>>>> d8c17193
    ]
   },
   {
